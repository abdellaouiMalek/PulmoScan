# Ignore data folders
# Python
venv/
__pycache__/
*.py[cod]
*$py.class
*.so
.Python
env/
build/
develop-eggs/
dist/
downloads/
eggs/
.eggs/
lib/
lib64/
parts/
sdist/
var/
*.egg-info/
.installed.cfg
*.egg

# Django
*.log
*.pot
*.pyc
db.sqlite3
media/uploads/

# Jupyter Notebook
.ipynb_checkpoints

# Models (large files)
*.h5
*.keras
!models/demo_model/

# IDE
.idea/
.vscode/
*.swp
*.swo

# OS specific
.DS_Store
Thumbs.db

# Project specific
debug.log
results/

# Ignore the Data folder
Data/
examp/

# Ignore virtual environments
venv/
<<<<<<< HEAD
.venv/
env/

# Ignore certain file types
*.pdf
*.sqlite3
*.csv
*.pth
*.png

# Ignore whole folders

evaluationScript/
=======
newenv/
.venv/
gpu_env/
>>>>>>> b1dd3362

# Ignore everything in the folder
# But not these files



Cancer_Classification.ipynb
manage.py
Nodules_Detector.ipynb
# All pdf files
*.pdf

<<<<<<< HEAD
.venv/
*.sqlite3

# All csv files
*.csv

# Ignore the cancer_classification folder
cancer_classification/


# Ignore the cancer_type folder
cancer_type/balanced_images/
cancer_type/processed_images/

cancer_stage/.ipynb_checkpoints/
cancer_stage/checkpoints/
cancer_stage/densenet121_checkpoints/
cancer_stage/densenet121_checkpoints_balanced/
cancer_stage/preprocessed_data/
cancer_stage/preprocessed_data_integrated/

cancer_type/.ipynb_checkpoints/
cancer_type/balanced_images/
cancer_type/processed_images/

PulmoScan/
=======
# Ignore the output folder
Models/

gpu-requirements/

Models/MedicalNet/
>>>>>>> b1dd3362
<|MERGE_RESOLUTION|>--- conflicted
+++ resolved
@@ -57,9 +57,11 @@
 
 # Ignore virtual environments
 venv/
-<<<<<<< HEAD
 .venv/
 env/
+newenv/
+.venv/
+gpu_env/
 
 # Ignore certain file types
 *.pdf
@@ -71,11 +73,6 @@
 # Ignore whole folders
 
 evaluationScript/
-=======
-newenv/
-.venv/
-gpu_env/
->>>>>>> b1dd3362
 
 # Ignore everything in the folder
 # But not these files
@@ -88,7 +85,6 @@
 # All pdf files
 *.pdf
 
-<<<<<<< HEAD
 .venv/
 *.sqlite3
 
@@ -115,11 +111,9 @@
 cancer_type/processed_images/
 
 PulmoScan/
-=======
 # Ignore the output folder
 Models/
 
 gpu-requirements/
 
-Models/MedicalNet/
->>>>>>> b1dd3362
+Models/MedicalNet/